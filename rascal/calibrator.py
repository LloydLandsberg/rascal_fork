--- conflicted
+++ resolved
@@ -98,13 +98,9 @@
 
         '''
 
-<<<<<<< HEAD
         pairs = [
             pair for pair in itertools.product(self.peaks, self.atlas.lines)
         ]
-=======
-        pairs = [pair for pair in itertools.product(self.peaks, self.atlas.lines)]
->>>>>>> a91a6b42
 
         if constrain_poly:
 
@@ -372,12 +368,7 @@
         matched_x = np.array(filtered_x)
         matched_y = np.array(filtered_y)
 
-<<<<<<< HEAD
         assert len(np.unique(matched_x)) == len(np.unique(matched_y))
-=======
-        assert len(matched_y) == len(set(matched_y))
-        assert len(matched_x) == len(set(matched_x))
->>>>>>> a91a6b42
 
         return err, matched_x, matched_y
 
@@ -663,12 +654,7 @@
                         continue
 
                     # Get the residual of the fit
-<<<<<<< HEAD
                     err = self.polyval(matched_peaks, best_p) - matched_atlas
-=======
-                    err = self.polyval(matched_peaks,
-                                       best_p) - matched_atlas
->>>>>>> a91a6b42
                     err[np.abs(err) >
                         self.ransac_tolerance] = self.ransac_tolerance
 
@@ -888,11 +874,6 @@
         # initialise the logger
         self.logger = logging.getLogger(logger_name)
         self.logger.propagate = False
-<<<<<<< HEAD
-
-=======
-        
->>>>>>> a91a6b42
         level = logging.getLevelName(log_level.upper())
         self.logger.setLevel(level)
         self.log_level = level
@@ -1329,12 +1310,8 @@
                   temperature=273.15,
                   relative_humidity=0.):
         from atlas import Atlas
-<<<<<<< HEAD
         self.logger.warn("Using add_atlas is now deprecated. "
                          "Please use the new Atlas class.")
-=======
-        self.logger.warn("Using add_atlas is now deprecated. Please use the new Atlas class.")
->>>>>>> a91a6b42
 
         if min_atlas_wavelength is None:
 
@@ -1358,7 +1335,6 @@
                           relative_humidity=relative_humidity)
         self.atlas = new_atlas
 
-<<<<<<< HEAD
         self._generate_pairs(candidate_tolerance, constrain_poly)
 
     def remove_atlas_lines_range(self, wavelength, tolerance=10):
@@ -1381,41 +1357,6 @@
         '''
 
         self.atlas.clear()
-=======
-        new_atlas = Atlas(elements,
-                            min_atlas_wavelength=min_atlas_wavelength,
-                            max_atlas_wavelength=max_atlas_wavelength,
-                            min_intensity=min_intensity,
-                            min_distance=min_distance,
-                            range_tolerance=self.range_tolerance,
-                            vacuum=vacuum,
-                            pressure=pressure,
-                            temperature=temperature,
-                            relative_humidity=relative_humidity)
-        self.atlas = new_atlas
-
-        self._generate_pairs(candidate_tolerance, constrain_poly)
-        
-
-    def remove_atlas_lines_range(self, wavelength, tolerance=10):
-        '''
-        Remove arc lines within a certain wavelength range.
-        '''
-
-        self.atlas.remove_atlas_lines_range(wavelength, tolerance)
-
-    def list_atlas(self):
-        '''
-        List all the lines loaded to the Calibrator.
-        '''
-
-        self.atlas.list()
-
-    def clear_atlas(self):
-        '''
-        Remove all the lines loaded to the Calibrator.
-        '''
->>>>>>> a91a6b42
 
         self.atlas.clear()
     
@@ -1431,7 +1372,6 @@
                        constrain_poly=False):
 
         from atlas import Atlas
-<<<<<<< HEAD
         self.logger.warn("Using add_user_atlas is now deprecated. "
                          "Please use the new Atlas class.")
 
@@ -1449,35 +1389,6 @@
         self._generate_pairs(candidate_tolerance, constrain_poly)
 
     def set_atlas(self, atlas, candidate_tolerance=10., constrain_poly=False):
-=======
-        self.logger.warn("Using add_user_atlas is now deprecated. Please use the new Atlas class.")
-
-        if self.atlas is None:
-            new_atlas = Atlas()
-            new_atlas.add_user_atlas(elements,
-                                        wavelengths,
-                                        intensities,
-                                        vacuum,
-                                        pressure,
-                                        temperature,
-                                        relative_humidity)
-            self.atlas = new_atlas
-        else:
-            self.atlas.add_user_atlas(elements,
-                                        wavelengths,
-                                        intensities,
-                                        vacuum,
-                                        pressure,
-                                        temperature,
-                                        relative_humidity)
-
-        self._generate_pairs(candidate_tolerance, constrain_poly)
-
-    def set_atlas(self,
-                  atlas,
-                  candidate_tolerance=10.,
-                  constrain_poly=False):
->>>>>>> a91a6b42
         self.atlas = atlas
         '''
         Adds an atlas of arc lines to the calibrator
@@ -1865,7 +1776,6 @@
         for p in self.peaks:
 
             x = self.polyval(p, fit_coeff)
-<<<<<<< HEAD
             diff = self.atlas.lines - x
             diff_abs = np.abs(diff) < tolerance
 
@@ -1934,47 +1844,11 @@
         self.matched_peaks = np.array(matched_peaks)
 
         # Check all candidates
-=======
-            diff = self.atlas - x
-            diff_abs = np.abs(diff) < tolerance
-
-            matched_peaks.append(p)
-            matched_atlas.append(self.atlas.lines[diff_abs])
-            residuals.append(diff_abs)
-
-        # Create permutations:
-        candidates = [[]]
-
-        for match in matched_atlas:
-            for i in range(len(candidates)):
-                new_candidates = []
-                c = candidates[i]
-
-                if len(match) == 1:
-                    c.extend(match)
-                else:
-                    for rep in match:
-                        # Make sure we don't reuse atlas lines
-                        if not rep in c:
-                            new_c = list(c).extend(rep)
-                            new_candidates.append(new_c)
-            
-            candidates += new_candidates
-        
-        if len(candidates) > 1:
-            self.logger.info("More than one match solution found, checking permutations.")
-
-        self.matched_peaks = np.array(matched_peaks)
-
-        # Check all candidates
-        candidate_errors = []
->>>>>>> a91a6b42
         best_err = 1e9
         self.matched_atlas = None
         self.residuals = None
 
         for candidate in candidates:
-<<<<<<< HEAD
 
             matched_atlas = np.array(candidate)
 
@@ -1983,14 +1857,6 @@
 
             fit_coeff = self.polyfit(matched_peaks, matched_atlas, fit_deg)
 
-=======
-            matched_atlas = np.array(candidate)
-
-            fit_coeff = self.polyfit(self.matched_peaks,
-                                        matched_atlas,
-                                        fit_deg)
-        
->>>>>>> a91a6b42
             x = self.polyval(matched_peaks, fit_coeff)
             residuals = np.abs(matched_atlas - x)
             err = np.sum(residuals)
@@ -2001,20 +1867,12 @@
 
         assert self.matched_atlas is not None
         assert self.residuals is not None
-<<<<<<< HEAD
 
         self.rms = np.sqrt(np.nansum(self.residuals**2.) / len(self.residuals))
 
         self.peak_utilisation = len(self.matched_peaks) / len(self.peaks)
         self.atlas_utilisation = len(self.matched_atlas) / len(
             self.atlas.lines)
-=======
-        
-        self.rms = np.sqrt(np.nansum(self.residuals**2.) / len(self.residuals))
-
-        self.peak_utilisation = len(self.matched_peaks) / len(self.peaks)
-        self.atlas_utilisation = len(self.matched_atlas) / len(self.atlas.lines)
->>>>>>> a91a6b42
 
         if robust_refit:
 
@@ -2259,7 +2117,6 @@
         '''
 
         return plotting.plot_arc(self,
-<<<<<<< HEAD
                                  pixel_list=pixel_list,
                                  log_spectrum=log_spectrum,
                                  save_fig=save_fig,
@@ -2268,16 +2125,6 @@
                                  return_jsonstring=return_jsonstring,
                                  renderer=renderer,
                                  display=display)
-=======
-                 pixel_list=None,
-                 log_spectrum=False,
-                 save_fig=False,
-                 fig_type='png',
-                 filename=None,
-                 return_jsonstring=False,
-                 renderer='default',
-                 display=True)
->>>>>>> a91a6b42
 
     def plot_search_space(self,
                           fit_coeff=None,
@@ -2330,7 +2177,6 @@
         '''
 
         return plotting.plot_search_space(self,
-<<<<<<< HEAD
                                           fit_coeff=fit_coeff,
                                           top_n_candidate=top_n_candidate,
                                           weighted=weighted,
@@ -2340,17 +2186,6 @@
                                           return_jsonstring=return_jsonstring,
                                           renderer=renderer,
                                           display=display)
-=======
-                          fit_coeff=None,
-                          top_n_candidate=3,
-                          weighted=True,
-                          save_fig=False,
-                          fig_type='png',
-                          filename=None,
-                          return_jsonstring=False,
-                          renderer='default',
-                          display=True)
->>>>>>> a91a6b42
 
     def plot_fit(self,
                  fit_coeff,
@@ -2408,7 +2243,6 @@
         '''
 
         return plotting.plot_fit(self,
-<<<<<<< HEAD
                                  fit_coeff,
                                  spectrum=spectrum,
                                  tolerance=tolerance,
@@ -2419,17 +2253,4 @@
                                  filename=filename,
                                  return_jsonstring=return_jsonstring,
                                  renderer=renderer,
-                                 display=display)
-=======
-                 fit_coeff,
-                 spectrum=None,
-                 tolerance=5.,
-                 plot_atlas=True,
-                 log_spectrum=False,
-                 save_fig=False,
-                 fig_type='png',
-                 filename=None,
-                 return_jsonstring=False,
-                 renderer='default',
-                 display=True)
->>>>>>> a91a6b42
+                                 display=display)